--- conflicted
+++ resolved
@@ -8,8 +8,4 @@
 and 16-bit PCM and 32- and 64-bit floating point .WAV audio files. Much more 
 to come.
 
-<<<<<<< HEAD
 View the official [documentation](https://zach-site.com/projects/1/SignalHook/)!
-=======
-View the official [documentation](https://zach-site.com/projects/1/SignalHook/docs/)!
->>>>>>> d512137b
